--- conflicted
+++ resolved
@@ -24,7 +24,6 @@
         {
             return new MemoryStream(Encoding.UTF8.GetBytes(await BuildOutputAsync()));
         }
-<<<<<<< HEAD
 
         public override string ToString()
         {
@@ -34,7 +33,5 @@
             }
             return GetType().FullName;
         }
-=======
->>>>>>> 7025683c
     }
 }